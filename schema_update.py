#!/usr/bin/python3
# ============================================================================
# Manage the schema for the Airbnb data scraper
# Tom Slee, 2013--2015.
#
import logging
import sys
import os
import psycopg2
import psycopg2.errorcodes
import configparser

# ============================================================================
# CONSTANTS
# ============================================================================
# Database: filled in from <username>.config
DB_HOST = None
DB_PORT = None
DB_NAME = None
DB_USER = None
DB_PASSWORD = None

LOG_LEVEL = logging.DEBUG
# LOG_LEVEL = logging.INFO
# Set up logging
logger = logging.getLogger()
# Suppress informational logging from requests module
logger.setLevel(LOG_LEVEL)

ch_formatter = logging.Formatter('%(levelname)-8s%(message)s')
console_handler = logging.StreamHandler(sys.stdout)
console_handler.setLevel(LOG_LEVEL)
console_handler.setFormatter(ch_formatter)
logger.addHandler(console_handler)

fl_formatter = logging.Formatter('%(asctime)-15s %(levelname)-8s%(message)s')
filelog_handler = logging.FileHandler("run.log", encoding="utf-8")
filelog_handler.setLevel(LOG_LEVEL)
filelog_handler.setFormatter(fl_formatter)
logger.addHandler(filelog_handler)


def init():
    """ Read the configuration file <username>.config to set up the run
    """
    try:
        config = configparser.ConfigParser()
        # look for username.config on both Windows (USERNAME) and Linux (USER)
        if os.name == "nt":
            username = os.environ['USERNAME']
        else:
            username = os.environ['USER']
        config_file = username + ".config"
        if not os.path.isfile(config_file):
            logging.error("Configuration file " + config_file + " not found.")
            sys.exit()
        config.read(config_file)
        # database
        global DB_HOST, DB_PORT, DB_NAME, DB_USER, DB_PASSWORD
        DB_HOST = config["DATABASE"]["db_host"] if ("db_host" in config["DATABASE"]) else None
        DB_PORT = config["DATABASE"]["db_port"]
        DB_NAME = config["DATABASE"]["db_name"]
        DB_USER = config["DATABASE"]["db_user"]
        DB_PASSWORD = config["DATABASE"]["db_password"]
    except Exception:
        logger.exception("Failed to read config file properly")
        raise


def confirm(prompt=None, resp=False):
    """Cut and paste from
    http://code.activestate.com/recipes/541096-prompt-the-user-for-confirmation/.
    Prompts for yes or no response from the user. Returns True for yes and
    False for no.

    'resp' should be set to the default value assumed by the caller when
    user simply types ENTER.

    >>> confirm(prompt='Create Directory?', resp=True)
    Create Directory? [y]|n:
    True
    >>> confirm(prompt='Create Directory?', resp=False)
    Create Directory? [n]|y:
    False
    >>> confirm(prompt='Create Directory?', resp=False)
    Create Directory? [n]|y: y
    True

    """
    if prompt is None:
        prompt = 'Confirm'

    if resp:
        prompt = '%s [%s]|%s: ' % (prompt, 'y', 'n')
    else:
        prompt = '%s [%s]|%s: ' % (prompt, 'n', 'y')
    while True:
        ans = raw_input(prompt)
        if not ans:
            return resp
        if ans not in ['y', 'Y', 'n', 'N']:
            print('please enter y or n.')
            continue
        if ans == 'y' or ans == 'Y':
            return True
        if ans == 'n' or ans == 'N':
            return False


def connect():
    """ Return a connection to the database"""
    try:
        if (not hasattr(connect, "conn") or connect.conn is None or connect.conn.closed != 0):
            cattr = dict(
                user=DB_USER,
                password=DB_PASSWORD,
                database=DB_NAME
            )
            if DB_HOST is not None:
                cattr.update(dict(
                            host=DB_HOST,
                            port=DB_PORT,
                            ))
            connect.conn = psycopg2.connect(**cattr)
            connect.conn.set_client_encoding('UTF8')
        return connect.conn
    except psycopg2.OperationalError as pgoe:
        logger.error(pgoe.message)
        raise
    except Exception:
        logger.error("Failed to connect to database.")
        raise


def get_schema_version():
    try:
        sql = """select version from schema_version"""
        conn = connect()
        cur = conn.cursor()
        cur.execute(sql)
        version = cur.fetchone()[0]
        cur.close()
        conn.commit()
        return version
    except:
        return -1


def fix_version_table():
    try:
        sql = """
        SELECT column_name
        FROM information_schema.columns
        WHERE table_name='schema_version' and column_name='version'
        """
        conn = connect()
        cur = conn.cursor()
        cur.execute(sql)
        version_col = cur.fetchone()[0]
        if version_col:
            logger.info("Check: schema_version table already has version column")
        cur.close()
        conn.commit()
    except:
        logger.info("Creating schema_version table...")
        sql = """
        create table schema_version (
            version numeric(5,2) primary key
        )
        """
        conn = connect()
        cur = conn.cursor()
        cur.execute(sql)
        cur.close()
        conn.commit()

def add_survey_log_bb_table():
    try:
        sql = """
<<<<<<< HEAD
        create table survey_progress_log_bb (
	    survey_id integer primary key,
	    room_type varchar(255),
	    guests integer,
	    price_min float,
	    price_max float,
	    quadtree_node varchar(1024),
	    median_node text,
            last_modified timestamp without time zone default now()
        )
=======
        SELECT column_name
        FROM information_schema.columns
        WHERE table_name='survey_progress_log_bb' and column_name='survey_id'
>>>>>>> 4b9b49eb
        """
        conn = connect()
        cur = conn.cursor()
        cur.execute(sql)
<<<<<<< HEAD
        cur.close()
        conn.commit()
=======
        test_survey_id = cur.fetchone()[0]
        if test_survey_id:
            logger.info("Check: survey_progress_log_bb table already has survey_id column")
        cur.close()
        conn.commit()
    except psycopg2.Error as e:
        if confirm(prompt='Create table "survey_progress_log_bb"?', resp=False):
            sql = """
            create table survey_progress_log_bb (
	        survey_id integer primary key,
	        room_type varchar(255),
	        guests integer,
	        price_min float,
	        price_max float,
	        quadtree_node varchar(1024),
                last_modified timestamp without time zone default now(),
	        median_node text
            )
            """
            conn = connect()
            cur = conn.cursor()
            cur.execute(sql)
            cur.close()
            conn.commit()
        else:
            print("Table 'room' not created")
    except:
        logger.info("Table survey_progress_log_bb already exists.")
>>>>>>> 4b9b49eb

def fix_room_table():
    try:
        sql = """
        SELECT column_name
        FROM information_schema.columns
        WHERE table_name='room' and column_name='room_id'
        """
        conn = connect()
        cur = conn.cursor()
        cur.execute(sql)
        test_room_id = cur.fetchone()[0]
        if test_room_id:
            logger.info("Check: room table already has room_id column")
        cur.close()
        conn.commit()
    except psycopg2.Error as e:
        template = "Exception of type {0}. Arguments:\n{1!r}"
        message = template.format(type(e).__name__, e.args)
        print(message)
        # create the first pass at the room table
        conn.commit()
        logger.info("Check: room table has no room_id column")
        logger.info("Creating table 'room'...")
        sql = """
        CREATE TABLE room (
          room_id integer NOT NULL,
          host_id integer,
          room_type character varying(255),
          country character varying(255),
          city character varying(255),
          neighborhood character varying(255),
          address character varying(1023),
          reviews integer,
          overall_satisfaction double precision,
          accommodates integer,
          bedrooms numeric(5,2),
          bathrooms numeric(5,2),
          price double precision,
          deleted integer,
          minstay integer,
          last_modified timestamp without time zone DEFAULT now(),
          latitude numeric(30,6),
          longitude numeric(30,6),
          survey_id integer NOT NULL DEFAULT 999999,
          location geometry,
          CONSTRAINT room_pkey PRIMARY KEY (room_id, survey_id)
          )
        """
        if confirm(prompt='Create table "room"?', resp=False):
            conn = connect()
            cur = conn.cursor()
            cur.execute(sql)
            cur.close()
            conn.commit()
        else:
            print("Table 'room' not created")

    # November 2016: added several columns
    try:
        sql = """
        SELECT column_name
        FROM information_schema.columns
        WHERE table_name='room' and column_name='coworker_hosted'
        """
        conn = connect()
        cur = conn.cursor()
        cur.execute(sql)
        test_coworker_hosted_id = cur.fetchone()[0]
        if test_coworker_hosted_id:
            logger.info("Check: room table already has coworker_hosted column")
        cur.close()
        conn.commit()
    except:
        logger.info("Check: room table has no coworker_hosted column")
        logger.info("Altering table room")
        conn = connect()
        sql = """
        alter table room
        add column coworker_hosted integer,
        add column extra_host_languages character varying(255),
        add column "name" character varying(255),
        add column property_type character varying(255),
        add column currency character varying(20),
        add column rate_type character varying(20);
        """
        cur = conn.cursor()
        cur.execute(sql)
        cur.close()
        sql = """
        alter table survey_progress_log
        add column zoomstack character varying(255)
        """
        cur = conn.cursor()
        cur.execute(sql)
        cur.close()
        conn.commit()


# -----------------------------------------------------------------------------
# SQL listings for schema maintenance
# -----------------------------------------------------------------------------


def main():
    init()
    fix_version_table()
    fix_room_table()
    add_survey_log_bb_table()


if __name__ == "__main__":
    main()<|MERGE_RESOLUTION|>--- conflicted
+++ resolved
@@ -177,30 +177,13 @@
 def add_survey_log_bb_table():
     try:
         sql = """
-<<<<<<< HEAD
-        create table survey_progress_log_bb (
-	    survey_id integer primary key,
-	    room_type varchar(255),
-	    guests integer,
-	    price_min float,
-	    price_max float,
-	    quadtree_node varchar(1024),
-	    median_node text,
-            last_modified timestamp without time zone default now()
-        )
-=======
         SELECT column_name
         FROM information_schema.columns
         WHERE table_name='survey_progress_log_bb' and column_name='survey_id'
->>>>>>> 4b9b49eb
-        """
-        conn = connect()
-        cur = conn.cursor()
-        cur.execute(sql)
-<<<<<<< HEAD
-        cur.close()
-        conn.commit()
-=======
+        """
+        conn = connect()
+        cur = conn.cursor()
+        cur.execute(sql)
         test_survey_id = cur.fetchone()[0]
         if test_survey_id:
             logger.info("Check: survey_progress_log_bb table already has survey_id column")
@@ -229,7 +212,6 @@
             print("Table 'room' not created")
     except:
         logger.info("Table survey_progress_log_bb already exists.")
->>>>>>> 4b9b49eb
 
 def fix_room_table():
     try:
