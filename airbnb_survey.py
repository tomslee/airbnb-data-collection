#!/usr/bin/python3
# ============================================================================
# Tom Slee, 2013--2017.
#
# An ABSurvey is a scrape of the Airbnb web site, which may also collect
# information about listings. There are several survey types:
# - neighborhood (-s)
# - bounding box (-sb)
# - zipcode (-sz)
# See the README for which to use.
# ============================================================================
import logging
import sys
import random
import psycopg2
import time
from datetime import date
from bs4 import BeautifulSoup
import json
from airbnb_listing import ABListing
import airbnb_ws

logger = logging.getLogger()

class Timer:
    def __enter__(self):
        self.start = time.clock()
        return self

    def __exit__(self, *args):
        self.end = time.clock()
        self.interval = self.end - self.start

class ABSurvey():

    def __init__(self, config, survey_id):
        self.config = config
        self.survey_id = survey_id
        self.search_area_id = None
        self.search_area_name = None
        self.set_search_area()
        self.room_types = ["Private room", "Entire home/apt", "Shared room"]

        # Set up logging
        logger.setLevel(config.log_level)

        # create a file handler
        logfile = "survey-{survey_id}.log".format(survey_id=self.survey_id)
        filelog_handler = logging.FileHandler(logfile, encoding="utf-8")
        filelog_handler.setLevel(config.log_level)
        filelog_formatter = logging.Formatter('%(asctime)-15s %(levelname)-8s%(message)s')
        filelog_handler.setFormatter(filelog_formatter)

        # logging: set log file name, format, and level
        logger.addHandler(filelog_handler)

        # Suppress informational logging from requests module
        logging.getLogger("requests").setLevel(logging.WARNING)
        logging.getLogger("urllib3").setLevel(logging.WARNING)
        logger.propagate = False

    def set_search_area(self):
        try:
            conn = self.config.connect()
            cur = conn.cursor()
            cur.execute("""
                select sa.search_area_id, sa.name
                from search_area sa join survey s
                on sa.search_area_id = s.search_area_id
                where s.survey_id = %s""", (self.survey_id,))
            (self.search_area_id, self.search_area_name) = cur.fetchone()
            cur.close()
        except (KeyboardInterrupt, SystemExit):
            cur.close()
            raise
        except Exception:
            cur.close()
            logger.error("No search area for survey_id " + str(self.survey_id))
            raise

    def update_survey_entry(self, search_by):
        try:
            survey_info = (date.today(),
                           search_by,
                           self.survey_id, )
            sql = """
            update survey
            set survey_date = %s, survey_method = %s
            where survey_id = %s
            """
            conn = self.config.connect()
            cur = conn.cursor()
            cur.execute(sql, survey_info)
            return True
        except psycopg2.Error as pge:
            logger.error(pge.pgerror)
            cur.close()
            conn.rollback()
            return False

    def listing_from_search_page_json(self, json, room_id):
        try:
            listing = ABListing(self.config, room_id, self.survey_id)
            # listing
            json_listing = json["listing"] if "listing" in json else None
            if json_listing is None: return None
            if "room_type" in json_listing:
                listing.room_type = json_listing["room_type"]
            else:
                listing.room_type = None
            if "user" in json_listing:
                listing.host_id = json_listing["user"]["id"]
            else:
                listing.host_id = None
            if "public_address" in json_listing:
                listing.address = json_listing["public_address"]
            else:
                listing.address = None
            if "reviews_count" in json_listing:
                listing.reviews = json_listing["reviews_count"]
            else:
                listing.reviews = None
            if "star_rating" in json_listing:
                listing.overall_satisfaction = json_listing["star_rating"]
            else:
                listing.overall_satisfaction = None
            if "person_capacity" in json_listing:
                listing.accommodates = json_listing["person_capacity"]
            else:
                listing.accommodates = None
            if "bedrooms" in json_listing:
                listing.bedrooms = json_listing["bedrooms"]
            else:
                listing.bedrooms = None
            if "bathrooms" in json_listing:
                listing.bathrooms = json_listing["bathrooms"]
            else:
                listing.bathrooms = None
            if "lat" in json_listing:
                listing.latitude = json_listing["lat"]
            else:
                listing.latitude = None
            if "lng" in json_listing:
                listing.longitude = json_listing["lng"]
            else:
                listing.longitude = None
            # The coworker_hosted item is missing or elsewhere
            listing.coworker_hosted = json_listing["coworker_hosted"] \
                    if "coworker_hosted" in json_listing else None
            # The extra_host_language item is missing or elsewhere
            listing.extra_host_languages = json_listing["extra_host_languages"] \
                if "extra_host_languages" in json_listing else None
            listing.name = json_listing["name"] \
                    if "name" in json_listing else None
            listing.property_type = json_listing["property_type"] \
                    if "property_type" in json_listing else None
            # pricing
            json_pricing = json["pricing_quote"]
            listing.price = json_pricing["rate"]["amount"] if "rate" in json_pricing else None
            listing.currency = json_pricing["rate"]["currency"] if "rate" in json_pricing else None
            listing.rate_type = json_pricing["rate_type"] if "rate_type" in json_pricing else None
            return listing
        except:
            logger.exception("Error in survey.listing_from_search_page_json: returning None")
            sys.exit(-1)
            return None

    def log_progress(self, room_type, neighborhood_id,
                     guests, section_offset, has_rooms):
        """ Add an entry to the survey_progress_log table to record the fact
        that a page has been visited.
        This does not apply to search by bounding box, but does apply to both
        neighborhood and zipcode searches, which is why it is in ABSurvey.
        """
        try:
            page_info = (self.survey_id, room_type, neighborhood_id,
                         guests, section_offset, has_rooms)
            logger.debug("Search page: " + str(page_info))
            sql = """
            insert into survey_progress_log
            (survey_id, room_type, neighborhood_id,
            guests, page_number, has_rooms)
            values (%s, %s, %s, %s, %s, %s)
            """
            conn = self.config.connect()
            cur = conn.cursor()
            cur.execute(sql, page_info)
            cur.close()
            conn.commit()
            logger.debug("Logging survey search page for neighborhood " +
                         str(neighborhood_id))
            return True
        except psycopg2.Error as pge:
            logger.error(pge.pgerror)
            cur.close()
            conn.rollback()
            return False
        except Exception:
            logger.error("Save survey search page failed")
            return False

    def fini(self):
        """ Wrap up a survey: correcting status and survey_date
        """
        try:
            logger.info("Finishing survey {survey_id}, for {search_area_name}".format(
                survey_id=self.survey_id, search_area_name=self.search_area_name
            ))
            sql_update = """
            update survey
            set survey_date = (
            select min(last_modified)
            from room
            where room.survey_id = survey.survey_id
            ), status = 1
            where survey_id = %s
            """
            conn = self.config.connect()
            cur = conn.cursor()
            cur.execute(sql_update, (self.survey_id, ))
            cur.close()
            conn.commit()
            return True
        except:
            logger.exception("Survey fini failed")
            return False

    def page_has_been_retrieved(self, room_type, neighborhood_or_zipcode,
                                guests, page_number, search_by):
        """
        Used with neighborhood and zipcode logging (see method above).
        Returns 1 if the page has been retrieved previously and has rooms
        Returns 0 if the page has been retrieved previously and has no rooms
        Returns -1 if the page has not been retrieved previously
        """
        conn = self.config.connect()
        cur = conn.cursor()
        has_rooms = 0
        try:
            if search_by == self.config.SEARCH_BY_NEIGHBORHOOD:
                neighborhood = neighborhood_or_zipcode
                # TODO: Currently fails when there are no neighborhoods
                if neighborhood is None:
                    has_rooms = -1
                else:
                    params = (self.survey_id, room_type, neighborhood, guests,
                              page_number,)
                    logger.debug("Params: " + str(params))
                    sql = """
                    select spl.has_rooms
                    from survey_progress_log spl
                    join neighborhood nb
                    on spl.neighborhood_id = nb.neighborhood_id
                    where survey_id = %s
                    and room_type = %s
                    and nb.name = %s
                    and guests = %s
                    and page_number = %s"""
                    cur.execute(sql, params)
                    has_rooms = cur.fetchone()[0]
                    logger.debug("has_rooms = %s for neighborhood %s",
                                 str(has_rooms), neighborhood)
            else:  # SEARCH_BY_ZIPCODE
                zipcode = int(neighborhood_or_zipcode)
                params = (self.survey_id, room_type, zipcode, guests, page_number,)
                logger.debug(params)
                sql = """
                    select spl.has_rooms
                    from survey_progress_log spl
                    where survey_id = %s
                    and room_type = %s
                    and neighborhood_id = %s
                    and guests = %s
                    and page_number = %s"""
                cur.execute(sql, params)
                has_rooms = cur.fetchone()[0]
                logger.debug("has_rooms = %s for zipcode %s",
                             str(has_rooms), str(zipcode))
        except Exception:
            has_rooms = -1
            logger.debug("Page has not been retrieved previously")
        finally:
            cur.close()
            return has_rooms



class ABSurveyByBoundingBox(ABSurvey):
    """
    Subclass of Survey that carries out a survey by a quadtree of bounding
    boxes: recursively searching rectangles.
    """

    def __init__(self, config, survey_id):
        super().__init__(config, survey_id)
        self.get_logged_progress()
        self.get_bounding_box()

    def get_logged_progress(self):
        try:
            sql = """
            select room_type, guests, price_min, price_max,
            quadtree_node, median_node
            from survey_progress_log_bb
            where survey_id = %s
            """
            conn = self.config.connect()
            cur = conn.cursor()
            cur.execute(sql, (self.survey_id,))
            row = cur.fetchone()
            cur.close()
            conn.commit()
            if row is None:
                logger.debug("No progress logged for survey {}".format(self.survey_id))
                self.logged_progress = None
            else:
                logged_progress = {}
                logged_progress["room_type"] = row[0]
                logged_progress["guests"] = row[1]
                logged_progress["price_range"] = [row[2], row[3]]
                logged_progress["quadtree"] = eval(row[4])
                logged_progress["median"] = eval(row[5])
                logger.info("""Retrieved logged progress: {rt}, {g} guests, price {pmin}-{pmax}""".
                format(rt=logged_progress["room_type"],
                    g=logged_progress["guests"],
                    pmin=logged_progress["price_range"][0],
                    pmax=logged_progress["price_range"][1]))
                logger.info("\tquadtree node {quadtree}"
                        .format(quadtree=repr(logged_progress["quadtree"])))
                logger.info("\tmedian node {median}"
                        .format(median=repr(logged_progress["median"])))
                self.logged_progress = logged_progress
        except Exception:
            logger.exception("Exception in get_progress: setting logged progress to None")
            self.logged_progress = None

    def get_bounding_box(self):
        try:
            # Get the bounding box
            conn = self.config.connect()
            cur = conn.cursor()
            cur.execute("""
                        select bb_n_lat, bb_e_lng, bb_s_lat, bb_w_lng
                        from search_area sa join survey s
                        on sa.search_area_id = s.search_area_id
                        where s.survey_id = %s""", (self.survey_id,))
            # result comes back as a tuple. We want it mutable later, so
            # convert to a list [n_lat, e_lng, s_lat, w_lng]
            self.bounding_box = list(cur.fetchone())
            cur.close()
            # Validate the bounding box
            if None in self.bounding_box:
                logger.error("Invalid bounding box: contains 'None'")
                return
            if self.bounding_box[0] <= self.bounding_box[2]:
                logger.error("Invalid bounding box: n_lat must be > s_lat")
                return
            if self.bounding_box[1] <= self.bounding_box[3]:
                logger.error("Invalid bounding box: e_lng must be > w_lng")
                return
            logger.info("Bounding box: " + str(self.bounding_box))
        except Exception:
            logger.exception("Exception in set_bounding_box")
            self.bounding_box = None

    def search(self, flag):
        """
        Initialize bounding box search.
        A bounding box is a rectangle around a city, specified in the
        search_area table. The loop goes to quadrants of the bounding box
        rectangle and, if new listings are found, breaks that rectangle
        into four quadrants and tries again, recursively.
        The rectangles, including the bounding box, are represented by
        [n_lat, e_lng, s_lat, w_lng], because Airbnb uses the SW and NE
        corners of the box.
        """
        try:
            logger.info("=" * 70)
            logger.info("Survey {survey_id}, for {search_area_name}".format(
                survey_id=self.survey_id, search_area_name=self.search_area_name
            ))
            ABSurvey.update_survey_entry(self, self.config.SEARCH_BY_BOUNDING_BOX)
            logger.info("Searching by bounding box, max_zoom={max_zoom}"
                    .format(max_zoom=self.config.SEARCH_MAX_RECTANGLE_ZOOM ))
            # Initialize search parameters
            # quadtree_node holds the quadtree: each rectangle is
            # divided into 00 | 01 | 10 | 11, and the next level down adds
            # set starting point 
            quadtree_node = [] # list of [0,0] etc coordinates
            median_node = [] # median lat, long to define optimal quadrants
            # set starting point for survey being resumed
            #TS FOR NOW NO SURVEYS ARE RESUMED
            # if self.logged_progress is not None:
                # logger.warning("""Restarting survey {survey_id} at {room_type}, {guests} guests, price={price}"""
                #       .format(survey_id=self.survey_id, room_type=self.room_types[room_types_start_index],
                #           guests=guests_start, price=price_increments[price_start_index]))
            # Starting point set
            self.recurse_quadtree(quadtree_node, median_node, flag)
            self.fini()
        except (SystemExit, KeyboardInterrupt):
            raise
        except Exception:
            logger.exception("Error")

    def recurse_quadtree(self, quadtree_node, median_node, flag):
        """
        Recursive function to search for listings inside a rectangle.
        The actual search calls are done in search_node, and
        this method (recurse_quadtree) prints output and sets up new 
        rectangles, if necessary, for another round of searching.

        To match Airbnb's use of SW and NE corners, quadrants are divided
        like this:

                     [0, 1] (NW)   |   [0, 0] (NE)
                     -----------------------------
                     [1, 1] (SW)   |   [1, 0] (SE)

        The quadrants are searched in the order [0,0], [0,1], [1,0], [1,1]
        """
        try:
            zoomable = True
            if self.subtree_previously_completed(quadtree_node):
                # Do not search a node here: go immediately to the next subtree
                # TODO: use the same technique as the loop, below
                if quadtree_node[-1] == [0, 0]:
                    quadtree_node[-1] = [0, 1]
                elif quadtree_node[-1] == [0, 1]:
                    quadtree_node[-1] = [1, 0]
                elif quadtree_node[-1] == [1, 0]:
                    quadtree_node[-1] = [1, 1]
                elif quadtree_node[-1] == [1, 1]:
                    del quadtree_node[-1]
                return

            # Search this node if it was not searched in a previous attempt
            searchable_node = (self.logged_progress is None or
                               len(quadtree_node) >= len(self.logged_progress["quadtree"]))
            if searchable_node:
                (zoomable, median_leaf) = self.search_node(quadtree_node, median_node, flag)
            else:
                median_leaf = self.logged_progress["median"][-1]
                logger.debug("Node previously searched: {quadtree}".format(quadtree=quadtree_node))

            # Recurse through the tree
            if zoomable:
               # and len(self.logged_progress["quadtree"]) >= len(quadtree_node)):
                # append a node to the quadtree for a new level
                quadtree_node.append([0,0])
                median_node.append(median_leaf)
                for int_leaf in range(4):
                    # Loop over [0,0], [0,1], [1,0], [1,1]
                    quadtree_leaf = [int(i)
                                     for i in str(bin(int_leaf))[2:].zfill(2)]
                    quadtree_node[-1] = quadtree_leaf
                    self.recurse_quadtree(quadtree_node, median_node, flag)
                # the search of the quadtree below this node is complete:
                # remove the leaf element from the tree and return to go up a level
                del quadtree_node[-1]
                del median_node[-1]
            logger.debug("Returning from recurse_quadtree for %s", quadtree_node)
            if flag == self.config.FLAGS_PRINT:
                # for FLAGS_PRINT, fetch one page and print it
                sys.exit(0)
        except (SystemExit, KeyboardInterrupt):
            raise
        except TypeError as type_error:
            logger.exception("TypeError in recurse_quadtree")
            logger.error(type_error.args)
            raise
        except:
            logger.exception("Error in recurse_quadtree")
            raise

    def search_node(self, quadtree_node, median_node, flag):
        """
            rectangle is (n_lat, e_lng, s_lat, w_lng)
            returns number of *new* rooms and number of pages tested
        """
        try:
            logger.info("-" * 70)
            rectangle = self.get_rectangle_from_quadtree_node(quadtree_node, median_node)
            logger.info("Searching rectangle: zoom factor = {z}, node = {node}"
                          .format(z=len(quadtree_node), node = str(quadtree_node)))
            logger.debug("Rectangle: N={n:+.5f}, E={e:+.5f}, S={s:+.5f}, W={w:+.5f}".format(
                n=rectangle[0], e=rectangle[1], s=rectangle[2], w=rectangle[3])
            )
            new_rooms = 0
            room_quadtree_total = 0
            # set zoomable to false if the search finishes withoug returning a
            # full complement of 20 pages, 18 listings per page
            zoomable = True

            # median_lists are collected from results on each page and used to
            # calculate the median values, which will be used to divide the 
            # volume into optimal "quadrants".
            median_lists = {}
            median_lists["latitude"] = []
            median_lists["longitude"] = []
            for section_offset in range(0, self.config.SEARCH_MAX_PAGES):
                # section_offset is the zero-based counter used on the site
                # page number is convenient for logging, etc
                page_number = section_offset + 1
                room_count = 0
                # set up the parameters for the request
                params = {}
                params["source"] = "filter"
                params["refinement_paths[]"] = "homes"
                params["sw_lat"] = str(rectangle[2])
                params["sw_lng"] = str(rectangle[3])
                params["ne_lat"] = str(rectangle[0])
                params["ne_lng"] = str(rectangle[1])
                params["search_by_map"] = str(True)
                if section_offset > 0:
                    params["section_offset"] = str(section_offset)
                # make the http request
                response = airbnb_ws.ws_request_with_repeats(
                    self.config, self.config.URL_API_SEARCH_ROOT, params)
                # process the response
                # If no response, maybe it's a network problem rather than a lack of data, so
                # to be conservative go to the next page rather than the next rectangle
                if response is None:
                    logger.warning(
                        "No response received from request despite multiple attempts: %s",
                        params)
                    continue
                soup = BeautifulSoup(response.content.decode("utf-8", "ignore"), "lxml")
                html_file = open("test.html", mode="w", encoding="utf-8")
                html_file.write(soup.prettify())
                html_file.close()
                # The returned page includes a script tag that encloses a
                # comment. The comment in turn includes a complex json
                # structure as a string, which has the data we need
                spaspabundlejs_set = soup.find_all("script",
                                                   {"type": "application/json",
                                                    "data-hypernova-key": "spaspabundlejs"})
                if spaspabundlejs_set:
                    logger.debug("Found spaspabundlejs tag")
                    comment = spaspabundlejs_set[0].contents[0]
                    # strip out the comment tags (everything outside the
                    # outermost curly braces)
                    json_doc = json.loads(comment[comment.find("{"):comment.rfind("}")+1])
                    logger.debug("results-containing json found")
                else:
                    logger.warning("json results-containing script node "
                                   "(spaspabundlejs) not found in the web page: "
                                   "go to next page")
                    return None
                # Now we have the json. It includes a list of 18 or fewer listings
                json_file = open("listing_json.json", mode="w", encoding="utf-8")
                json_file.write(json.dumps(json_doc, indent=4, sort_keys=True))
                json_file.close()

                # Steal a function from StackOverflow which searches for items
                # with a given list of keys (in this case just one: "listing")
                # https://stackoverflow.com/questions/14048948/how-to-find-a-particular-json-value-by-key
                def search_json_keys(key, json_doc):
                    """ Return a list of the values for each occurrence of key
                    in json_doc, at all levels. In particular, "listings"
                    occurs more than once, and we need to get them all."""
                    found = []
                    if isinstance(json_doc, dict):
                        if key in json_doc.keys():
                            found.append(json_doc[key])
                        elif json_doc.keys():
                            for json_key in json_doc.keys():
                                result_list = search_json_keys(key, json_doc[json_key])
                                if result_list:
                                    found.extend(result_list)
                    elif isinstance(json_doc, list):
                        for item in json_doc:
                            result_list = search_json_keys(key, item)
                            if result_list:
                                found.extend(result_list)
                    return found

                # Get all items with tags "listings". Each json_listings is a
                # list, and each json_listing is a {listing, pricing_quote, verified}
                # dict for the listing in question
                # There may be multiple lists of listings
                json_listings_lists = search_json_keys("listings", json_doc)

                room_count = 0
                for json_listings in json_listings_lists:
                    for json_listing in json_listings:
                        room_id = int(json_listing["listing"]["id"])
                        if room_id is not None:
                            room_count += 1
                            room_quadtree_total += 1
                            listing = self.listing_from_search_page_json(json_listing, room_id)
                            if listing is None:
                                continue
                            if listing.latitude is not None:
                                median_lists["latitude"].append(listing.latitude)
                            if listing.longitude is not None:
                                median_lists["longitude"].append(listing.longitude)
                            if listing.host_id is not None:
                                listing.deleted = 0
                                if flag == self.config.FLAGS_ADD:
                                    if listing.save(self.config.FLAGS_INSERT_NO_REPLACE):
                                        new_rooms += 1
                                elif flag == self.config.FLAGS_PRINT:
                                    print(listing.room_type, listing.room_id)

                # Log page-level results
                logger.info("Page {page_number:02d} returned {room_count:02d} listings"
                        .format(page_number=page_number, room_count=room_count))
                if flag == self.config.FLAGS_PRINT:
                    # for FLAGS_PRINT, fetch one page and print it
                    sys.exit(0)
                if room_count < self.config.SEARCH_LISTINGS_ON_FULL_PAGE:
                    # If a full page of listings is not returned by Airbnb,
                    # this branch of the search is complete.
                    logger.debug("Final page of listings for this search")
                    zoomable = False
                    break
            # Log node-level results
            logger.info("Results: {page_count} pages, {new_rooms} new rooms"
                        .format(new_rooms=str(new_rooms), page_count=str(page_number)))


            # Median-based partitioning not currently in use: may use later
            if len(median_node) == 0:
                median_leaf = "[]"
            else:
                median_leaf = median_node[-1]
            # calculate medians
            if room_count > 0:
                median_lat = round(sorted(median_lists["latitude"])
                                   [int(len(median_lists["latitude"])/2)], 5
                                  )
                median_lng = round(sorted(median_lists["longitude"])
                                   [int(len(median_lists["longitude"])/2)], 5
                                  )
                median_leaf = [median_lat, median_lng]
            else:
                # values not needed, but we need to fill in an item anyway
                median_leaf = [0, 0]
            # log progress
            self.log_progress(quadtree_node, median_node)
            return (zoomable, median_leaf)
        except UnicodeEncodeError:
            logger.error("UnicodeEncodeError: set PYTHONIOENCODING=utf-8")
            # if sys.version_info >= (3,):
            #    logger.info(s.encode('utf8').decode(sys.stdout.encoding))
            # else:
            #    logger.info(s.encode('utf8'))
            # unhandled at the moment
        except Exception:
            logger.exception("Exception in get_search_page_info_rectangle")
            raise

    def get_rectangle_from_quadtree_node(self, quadtree_node, median_node):
        try:
            rectangle = self.bounding_box[0:4]
            for node, medians in zip(quadtree_node, median_node):
                logger.debug("Quadtrees: {q}".format(q=node))
                logger.debug("Medians: {m}".format(m=medians))
                [n_lat, e_lng, s_lat, w_lng] = rectangle
                blur = abs(n_lat - s_lat) * self.config.SEARCH_RECTANGLE_EDGE_BLUR
                # find the mindpoints of the rectangle
                mid_lat = (n_lat + s_lat)/2.0
                mid_lng = (e_lng + w_lng)/2.0
                # mid_lat = medians[0]
                # mid_lng = medians[1]
                # overlap quadrants to ensure coverage at high zoom levels
                # Airbnb max zoom (18) is about 0.004 on a side.
                rectangle = []
                if node==[0,0]: # NE
                    rectangle = [round(n_lat + blur, 5),
                            round(e_lng + blur, 5),
                            round(mid_lat - blur, 5),
                            round(mid_lng - blur, 5),]
                elif node==[0,1]: # NW
                    rectangle = [round(n_lat + blur, 5),
                            round(mid_lng + blur, 5),
                            round(mid_lat - blur, 5),
                            round(w_lng - blur, 5),]
                elif node==[1,0]: # SE
                    rectangle = [round(mid_lat + blur, 5),
                            round(e_lng + blur, 5),
                            round(s_lat - blur, 5),
                            round(mid_lng - blur, 5),]
                elif node==[1,1]: # SW
                    rectangle = [round(mid_lat + blur, 5),
                            round(mid_lng + blur, 5),
                            round(s_lat - blur, 5),
                            round(w_lng - blur, 5),]
            logger.info("Rectangle calculated: {rect}".format(rect=rectangle))
            return rectangle
        except:
            logger.exception("Exception in get_rectangle_from_quadtree_node")
            return None

    def subtree_previously_completed(self, quadtree_node):
        # Return if the child subtree of this node was completed
        # in a previous survey run
        subtree_previously_completed = False
        if len(quadtree_node) > 1 and self.logged_progress is not None:
            s_this_quadrant = ''.join(str(quadtree_node[i][j])
                    for j in range(0, 2)
                    for i in range(0, len(quadtree_node)))
            s_logged_progress = ''.join(str(self.logged_progress["quadtree"][i][j])
                    for j in range(0, 2)
                    for i in range(0, len(quadtree_node)))
            if int(s_this_quadrant) < int(s_logged_progress):
                subtree_previously_completed = True
                logger.debug("Subtree previously completed: %s", quadtree_node)
        return subtree_previously_completed


    def log_progress(self, quadtree_node, median_node):
        try:
            # This upsert statement requires PostgreSQL 9.5
            # Convert the quadrant to a string with repr() before storing it
            sql = """
            insert into survey_progress_log_bb
            (survey_id, quadtree_node, median_node)
            values (%s, %s, %s)
            on conflict ON CONSTRAINT survey_progress_log_bb_pkey
            do update
                set quadtree_node = %s, median_node = %s
                , last_modified = now()
            where survey_progress_log_bb.survey_id = %s
            """
            conn = self.config.connect()
            cur = conn.cursor()
            cur.execute(sql, (self.survey_id,
                repr(quadtree_node), repr(median_node),
                repr(quadtree_node), repr(median_node),
                self.survey_id))
            cur.close()
            conn.commit()
            logger.debug("Progress logged")
            return True
        except Exception as e:
            logger.warning("""Progress not logged: survey not affected, but
                    resume will not be available if survey is truncated.""")
            logger.exception("Exception in  log_progress: {e}".format(e=type(e)))
            conn.close()
            return False



class ABSurveyByNeighborhood(ABSurvey):
    """
    Subclass of Survey that carries out a survey by looping over
    the neighborhoods as defined on the Airbnb web site.
    """

    def search(self, flag):
        logger.info("=" * 70)
        logger.info("Survey {survey_id}, for {search_area_name}".format(
            survey_id=self.survey_id, search_area_name=self.search_area_name
        ))
        ABSurvey.update_survey_entry(self, self.config.SEARCH_BY_NEIGHBORHOOD)
        if self.search_area_name == self.config.SEARCH_AREA_GLOBAL:
<<<<<<< HEAD
            # "Special case": global search
            # self.__global_search()
            logger.error("Global search not currently implemented")
=======
            # "Special case": global search not currently working
            # self.__global_search()
            pass
>>>>>>> 35147248
        else:
            logger.info("Searching by neighborhood")
            neighborhoods = self.get_neighborhoods_from_search_area()
            # for some cities (eg Havana) the neighborhood information
            # is incomplete, and an additional search with no
            # neighborhood is useful
            neighborhoods = neighborhoods + [None]
            for room_type in self.room_types:
                logger.debug(
                    "Searching for %(rt)s by neighborhood",
                    {"rt": room_type})
                if len(neighborhoods) > 0:
                    self.__search_loop_neighborhoods(neighborhoods,
                                                     room_type, flag)
                else:
                    self.__search_neighborhood(None, room_type, flag)
        self.fini()

    def __search_loop_neighborhoods(self, neighborhoods, room_type, flag):
        """Loop over neighborhoods in a city. No return."""
        try:
            for neighborhood in neighborhoods:
                self.__search_neighborhood(neighborhood, room_type, flag)
        except Exception:
            raise

    def __search_neighborhood(self, neighborhood, room_type, flag):
        try:
            if room_type in ("Private room", "Shared room"):
                max_guests = min(4, self.config.SEARCH_MAX_GUESTS)
            else:
                max_guests = self.config.SEARCH_MAX_GUESTS
            for guests in range(1, max_guests):
                logger.debug("Searching for %(g)i guests", {"g": guests})
                for section_offset in range(0, self.config.SEARCH_MAX_PAGES):
                    if flag != self.config.FLAGS_PRINT:
                        count = self.page_has_been_retrieved(
                            room_type, neighborhood, guests, section_offset,
                            self.config.SEARCH_BY_NEIGHBORHOOD)
                        if count == 1:
                            logger.info(
                                "\t...search page has been visited previously")
                            continue
                        elif count == 0:
                            logger.info(
                                "\t...search page has been visited previously")
                            break
                        else:
                            pass
                    room_count = self.__search_neighborhood_page(
                        room_type, neighborhood, guests, section_offset, flag)
                    logger.info(("{room_type} ({g} guests): neighborhood {neighborhood}: "
                                 "{room_count} rooms, {section_offset} pages").format(
                                     room_type=room_type, g=str(guests),
                                     neighborhood=neighborhood,
                                     room_count=room_count,
                                     section_offset=str(section_offset + 1)))
                    if flag == self.config.FLAGS_PRINT:
                        # for FLAGS_PRINT, fetch one page and print it
                        sys.exit(0)
                    if room_count < self.config.SEARCH_LISTINGS_ON_FULL_PAGE:
                        logger.debug("Final page of listings for this search")
                        break
        except Exception:
            raise

    def __search_neighborhood_page(self, room_type, neighborhood, guests,
                                   section_offset, flag):
        try:
            logger.info("-" * 70)
            logger.info(room_type + ", " +
                str(neighborhood) + ", " +
                str(guests) + " guests, " +
                "page " + str(section_offset))
            new_rooms = 0
            room_count = 0
            params = {}
            params["page"] = str(section_offset)
            params["source"] = "filter"
            params["location"] = self.search_area_name
            params["room_types[]"] = room_type
            params["neighborhoods[]"] = neighborhood
            response = airbnb_ws.ws_request_with_repeats(self.config, self.config.URL_API_SEARCH_ROOT, params)
            json = response.json()
            for result in json["results_json"]["search_results"]:
                room_id = int(result["listing"]["id"])
                if room_id is not None:
                    room_count += 1
                    listing = self.listing_from_search_page_json(result, room_id)
                    if listing is None:
                        continue
                    if listing.host_id is not None:
                        listing.deleted = 0
                        if flag == self.config.FLAGS_ADD:
                            if listing.save(self.config.FLAGS_INSERT_NO_REPLACE):
                                new_rooms += 1
                        elif flag == self.config.FLAGS_PRINT:
                            print(room_type, listing.room_id)
            if room_count > 0:
                has_rooms = 1
            else:
                has_rooms = 0
            if flag == self.config.FLAGS_ADD:
                neighborhood_id = self.get_neighborhood_id(neighborhood)
                self.log_progress(room_type, neighborhood_id,
                                  guests, section_offset, has_rooms)
            return room_count
        except UnicodeEncodeError:
            logger.error("UnicodeEncodeError: set PYTHONIOENCODING=utf-8")
            # if sys.version_info >= (3,):
            #    logger.info(s.encode('utf8').decode(sys.stdout.encoding))
            # else:
            #    logger.info(s.encode('utf8'))
            # unhandled at the moment
        except Exception:
            raise

    def get_neighborhood_id(self, neighborhood):
        try:
            sql = """
            select neighborhood_id
            from neighborhood nb,
                search_area sa,
                survey s
            where nb.search_area_id = sa.search_area_id
            and sa.search_area_id = s.search_area_id
            and s.survey_id = %s
            and nb.name = %s
            """
            conn = self.config.connect()
            cur = conn.cursor()
            cur.execute(sql, (self.survey_id, neighborhood,))
            neighborhood_id = cur.fetchone()[0]
            cur.close()
            conn.commit()
            cur = conn.cursor()
            cur.execute(sql, (self.survey_id, neighborhood,))
            neighborhood_id = cur.fetchone()[0]
            cur.close()
            conn.commit()
            return neighborhood_id
        except psycopg2.Error:
            raise
        except Exception:
            return None

    def get_neighborhoods_from_search_area(self):
        try:
            conn = self.config.connect()
            cur = conn.cursor()
            cur.execute("""
                select name
                from neighborhood
                where search_area_id =  %s
                order by name""", (self.search_area_id,))
            neighborhoods = []
            while True:
                row = cur.fetchone()
                if row is None:
                    break
                neighborhoods.append(row[0])
            cur.close()
            return neighborhoods
        except Exception:
            logger.error("Failed to retrieve neighborhoods from %s",
<<<<<<< HEAD
                         self.search_area_id)
=======
                         str(self.search_area_id))
>>>>>>> 35147248
            raise



class ABSurveyByZipcode(ABSurvey):
    """
    Subclass of Survey that carries out a survey by looping over
    zipcodes as defined in a separate table
    """

    def search(self, flag):
        logger.info("=" * 70)
        logger.info("Survey {survey_id}, for {search_area_name}".format(
            survey_id=self.survey_id, search_area_name=self.search_area_name
        ))
        ABSurvey.update_survey_entry(self, self.config.SEARCH_BY_ZIPCODE)
        logger.info("Searching by zipcode")
        zipcodes = self.get_zipcodes_from_search_area()
        for room_type in self.room_types:
            try:
                i = 0
                for zipcode in zipcodes:
                    i += 1
                    self.__search_zipcode(str(zipcode), room_type, self.survey_id,
                                          flag, self.search_area_name)
            except Exception:
                raise
        self.fini()

    def __search_zipcode(self, zipcode, room_type, survey_id,
                         flag, search_area_name):
        try:
            if room_type in ("Private room", "Shared room"):
                max_guests = min(4, self.config.SEARCH_MAX_GUESTS)
            else:
                max_guests = self.config.SEARCH_MAX_GUESTS
            for guests in range(1, max_guests):
                logger.debug("Searching for %(g)i guests", {"g": guests})
                for section_offset in range(0, self.config.SEARCH_MAX_PAGES):
                    if flag != self.config.FLAGS_PRINT:
                        # this efficiency check can be implemented later
                        count = self.page_has_been_retrieved(
                            room_type, str(zipcode),
                            guests, section_offset, self.config.SEARCH_BY_ZIPCODE)
                        if count == 1:
                            logger.info(
                                "\t...search page has been visited previously")
                            continue
                        elif count == 0:
                            logger.info(
                                "\t...search page has been visited previously")
                            break
                        else:
                            logger.debug("\t...visiting search page")
                    room_count = self.get_search_page_info_zipcode(
                        room_type, zipcode, guests, section_offset, flag)
                    if flag == self.config.FLAGS_PRINT:
                        # for FLAGS_PRINT, fetch one page and print it
                        sys.exit(0)
                    if room_count < self.config.SEARCH_LISTINGS_ON_FULL_PAGE:
                        logger.debug("Final page of listings for this search")
                        break
        except Exception:
            raise

    def get_zipcodes_from_search_area(self):
        try:
            conn = self.config.connect()
            cur = conn.cursor()
            # Query from the manually-prepared zipcode table
            cur.execute("""
            select zipcode
            from zipcode z, search_area sa
            where sa.search_area_id = %s
            and z.search_area_id = sa.search_area_id
            """, (self.search_area_id,))
            zipcodes = []
            while True:
                row = cur.fetchone()
                if row is None:
                    break
                zipcodes.append(row[0])
            cur.close()
            return zipcodes
        except Exception:
            logger.error("Failed to retrieve zipcodes for search_area" +
                        str(self.search_area_id))
            raise

    def get_search_page_info_zipcode(self, room_type,
                                     zipcode, guests, section_offset, flag):
        try:
            logger.info("-" * 70)
            logger.info(room_type + ", zipcode " + str(zipcode) + ", " +
                        str(guests) + " guests, " + "page " +
                        str(section_offset + 1))
            room_count = 0
            new_rooms = 0
            params = {}
            params["guests"] = str(guests)
            params["section_offset"] = str(section_offset)
            params["source"] = "filter"
            params["location"] = zipcode
            params["room_types[]"] = room_type
            response = airbnb_ws.ws_request_with_repeats(self.config,
                                                         self.config.URL_API_SEARCH_ROOT,
                                                         params)
            json = response.json()
            for result in json["results_json"]["search_results"]:
                room_id = int(result["listing"]["id"])
                if room_id is not None:
                    room_count += 1
                    listing = self.listing_from_search_page_json(result, room_id)
                    if listing is None:
                        continue
                    if listing.host_id is not None:
                        listing.deleted = 0
                        if flag == self.config.FLAGS_ADD:
                            if listing.save(self.config.FLAGS_INSERT_NO_REPLACE):
                                new_rooms += 1
                        elif flag == self.config.FLAGS_PRINT:
                            print(room_type, listing.room_id)
            if room_count > 0:
                has_rooms = 1
            else:
                has_rooms = 0
            if flag == self.config.FLAGS_ADD:
                self.log_progress(room_type, zipcode,
                                  guests, section_offset, has_rooms)
            else:
                logger.info("No rooms found")
            return room_count
        except UnicodeEncodeError:
            logger.error(
                "UnicodeEncodeError: you may want to set PYTHONIOENCODING=utf-8")
            # if sys.version_info >= (3,):
            #    logger.info(s.encode('utf8').decode(sys.stdout.encoding))
            # else:
            #    logger.info(s.encode('utf8'))
            # unhandled at the moment
        except Exception as e:
            logger.error("Exception type: " + type(e).__name__)
            raise


def ABSurveyGlobal(ABSurvey):
    """
    Special search to randomly choose rooms from a range rather than to
    look at specific areas of the world.
    """

    def search(self, flag, search_by):
        logger.info("-" * 70)
        logger.info("Survey {survey_id}, for {search_area_name}".format(
            survey_id=self.survey_id, search_area_name=self.search_area_name
        ))
        ABSurvey.update_survey_entry(self, self.config.SEARCH_AREA_GLOBAL)
        room_count = 0
        while room_count < self.config.FILL_MAX_ROOM_COUNT:
            try:
                # get a random candidate room_id
                room_id = random.randint(0, self.config.ROOM_ID_UPPER_BOUND)
                listing = ABListing(self.config, room_id, self.survey_id)
                if room_id is None:
                    break
                else:
                    if listing.ws_get_room_info(self.config.FLAGS_ADD):
                        room_count += 1
            except AttributeError:
                logger.error(
                    "Attribute error: marking room as deleted.")
                listing.save_as_deleted()
            except Exception as ex:
                logger.exception("Error in search:" + str(type(ex)))
                raise
        self.fini()
<|MERGE_RESOLUTION|>--- conflicted
+++ resolved
@@ -755,15 +755,9 @@
         ))
         ABSurvey.update_survey_entry(self, self.config.SEARCH_BY_NEIGHBORHOOD)
         if self.search_area_name == self.config.SEARCH_AREA_GLOBAL:
-<<<<<<< HEAD
             # "Special case": global search
             # self.__global_search()
             logger.error("Global search not currently implemented")
-=======
-            # "Special case": global search not currently working
-            # self.__global_search()
-            pass
->>>>>>> 35147248
         else:
             logger.info("Searching by neighborhood")
             neighborhoods = self.get_neighborhoods_from_search_area()
@@ -929,11 +923,7 @@
             return neighborhoods
         except Exception:
             logger.error("Failed to retrieve neighborhoods from %s",
-<<<<<<< HEAD
                          self.search_area_id)
-=======
-                         str(self.search_area_id))
->>>>>>> 35147248
             raise
 
 
